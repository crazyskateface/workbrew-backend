import { z } from 'zod';

// Schema validation using Zod
export const PlaceSchema = z.object({
    id: z.string().uuid().optional(),
    name: z.string().min(1).max(100),
    description: z.string().max(1000).optional(),
    address: z.string().min(1),
    location: z.object({
        latitude: z.number(),
        longitude: z.number(),
    }),
    geohash: z.string().optional(),
    distance: z.number().optional(), // for storing calculated distance
    amenities: z.object({
        wifi: z.boolean().default(false),
        coffee: z.boolean().default(false),
        outlets: z.boolean().default(false),
        seating: z.boolean().default(false),
        food: z.boolean().default(false),
        meetingRooms: z.boolean().default(false),
        
    }),
    attributes: z.object({
        parking: z.enum(['none', 'street', 'lot', 'garage', 'valet']).default('none'),
<<<<<<< HEAD
        capacity: z.enum(['extra-small', 'small', 'medium', 'large']).optional(), 
=======
        capacity: z.enum(['extra-small', 'small', 'medium', 'large']).optional(), //extra small = 1-10, small = 11-20, medium = 21-30, larger = 31+
>>>>>>> 078b60ca
        noiseLevel: z.enum(['quiet', 'moderate', 'loud']),
        seatingComfort: z.number().min(1).max(5).optional(),
        rating: z.number().min(0).max(5).optional(),
        openLate: z.boolean().default(false),
        coffeeRating: z.number().min(1).max(5).optional(),

    }),
    openingHours: z.array(
        z.object({
            day: z.enum(['monday', 'tuesday', 'wednesday', 'thursday', 'friday', 'saturday', 'sunday']),
            open: z.string(), // e.g., "09:00"
            close: z.string(), // e.g., "17:00"
        })
    ).optional(),
    photos: z.array(z.string()).optional(),
    googlePlaceId: z.string().optional(),
    createdAt: z.string().datetime().optional(),
    updatedAt: z.string().datetime().optional(),
});

export type Place = z.infer<typeof PlaceSchema>;<|MERGE_RESOLUTION|>--- conflicted
+++ resolved
@@ -23,11 +23,7 @@
     }),
     attributes: z.object({
         parking: z.enum(['none', 'street', 'lot', 'garage', 'valet']).default('none'),
-<<<<<<< HEAD
-        capacity: z.enum(['extra-small', 'small', 'medium', 'large']).optional(), 
-=======
         capacity: z.enum(['extra-small', 'small', 'medium', 'large']).optional(), //extra small = 1-10, small = 11-20, medium = 21-30, larger = 31+
->>>>>>> 078b60ca
         noiseLevel: z.enum(['quiet', 'moderate', 'loud']),
         seatingComfort: z.number().min(1).max(5).optional(),
         rating: z.number().min(0).max(5).optional(),
